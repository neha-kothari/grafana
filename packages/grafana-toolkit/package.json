--- conflicted
+++ resolved
@@ -103,15 +103,9 @@
     "terser-webpack-plugin": "2.3.5",
     "ts-jest": "26.4.4",
     "ts-loader": "6.2.1",
-<<<<<<< HEAD
-    "ts-node": "8.8.1",
-    "tslib": "2.0.2",
-    "typescript": "4.0.2",
-=======
     "ts-node": "9.0.0",
     "tslib": "2.0.3",
     "typescript": "4.1.2",
->>>>>>> de563bfa
     "url-loader": "^2.0.1",
     "webpack": "4.41.5"
   },
