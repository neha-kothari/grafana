--- conflicted
+++ resolved
@@ -12,8 +12,6 @@
   "license": "ISC",
   "dependencies": {
     "@torkelo/react-select": "2.1.1",
-    "@types/react-test-renderer": "^16.0.3",
-    "@types/react-transition-group": "^2.0.15",
     "classnames": "^2.2.5",
     "jquery": "^3.2.1",
     "lodash": "^4.17.10",
@@ -30,28 +28,23 @@
     "tinycolor2": "^1.4.1"
   },
   "devDependencies": {
-<<<<<<< HEAD
     "@storybook/addon-info": "^4.1.4",
     "@storybook/react": "^4.1.4",
-=======
->>>>>>> bcf88f61
     "@types/classnames": "^2.2.6",
     "@types/jest": "^23.3.2",
     "@types/jquery": "^1.10.35",
     "@types/lodash": "^4.14.119",
     "@types/node": "^10.12.18",
     "@types/react": "^16.7.6",
-<<<<<<< HEAD
     "@types/storybook__react": "^4.0.0",
+    "@types/react-custom-scrollbars": "^4.0.5",
+    "@types/react-test-renderer": "^16.0.3",
+    "@types/react-transition-group": "^2.0.15",
+    "@types/tether-drop": "^1.4.8",
+    "@types/tinycolor2": "^1.4.1",
     "awesome-typescript-loader": "^5.2.1",
     "react-docgen-typescript-webpack-plugin": "^1.1.0",
-=======
-    "@types/react-custom-scrollbars": "^4.0.5",
-    "@types/react-test-renderer": "^16.0.3",
-    "@types/tether-drop": "^1.4.8",
-    "@types/tinycolor2": "^1.4.1",
     "react-test-renderer": "^16.7.0",
->>>>>>> bcf88f61
     "typescript": "^3.2.2"
   },
   "resolutions": {
