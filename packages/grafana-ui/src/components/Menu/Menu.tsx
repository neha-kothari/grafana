--- conflicted
+++ resolved
@@ -122,27 +122,7 @@
   const styles = useStyles(getMenuStyles);
   return (
     <div className={styles.item}>
-<<<<<<< HEAD
-      <a
-        href={url ? url : undefined}
-        target={target}
-        className={cx(className, styles.link)}
-        onClick={e => {
-          // We can have both url and onClick and we want to allow user to open the link in new tab/window
-          const isSpecialKeyPressed = e.ctrlKey || e.metaKey || e.shiftKey;
-          if (isSpecialKeyPressed && url) {
-            return;
-          }
-
-          if (onClick) {
-            e.preventDefault();
-            onClick(e);
-          }
-        }}
-      >
-=======
       <a href={url ? url : undefined} target={target} className={cx(className, styles.link)} onClick={onClick}>
->>>>>>> a246a26a
         {icon && <Icon name={icon} className={styles.icon} />} {label}
       </a>
     </div>
