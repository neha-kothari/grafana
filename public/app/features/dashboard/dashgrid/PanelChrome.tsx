// Libraries
import React, { ComponentClass, PureComponent } from 'react';
import { AutoSizer } from 'react-virtualized';

// Services
import { getTimeSrv, TimeSrv } from '../time_srv';

// Components
import { PanelHeader } from './PanelHeader/PanelHeader';
import { DataPanel } from './DataPanel';

// Utils
import { applyPanelTimeOverrides } from 'app/features/dashboard/utils/panel';
import { PANEL_HEADER_HEIGHT } from 'app/core/constants';

// Types
import { PanelModel } from '../panel_model';
import { DashboardModel } from '../dashboard_model';
import { TimeRange, PanelProps } from 'app/types';

export interface Props {
  panel: PanelModel;
  dashboard: DashboardModel;
  component: ComponentClass<PanelProps>;
  isEditing: boolean;
  isFullscreen: boolean;
}

export interface State {
  refreshCounter: number;
  renderCounter: number;
  timeInfo?: string;
  timeRange?: TimeRange;
}

export class PanelChrome extends PureComponent<Props, State> {
  timeSrv: TimeSrv = getTimeSrv();

  constructor(props) {
    super(props);

    this.state = {
      refreshCounter: 0,
      renderCounter: 0,
    };
  }

  componentDidMount() {
    this.props.panel.events.on('refresh', this.onRefresh);
    this.props.panel.events.on('render', this.onRender);
    this.props.dashboard.panelInitialized(this.props.panel);
  }

  componentWillUnmount() {
    this.props.panel.events.off('refresh', this.onRefresh);
  }

  onRefresh = () => {
    console.log('onRefresh');
    if (!this.isVisible) {
      return;
    }

    const { panel } = this.props;
    const timeData = applyPanelTimeOverrides(panel, this.timeSrv.timeRange());

    this.setState({
      refreshCounter: this.state.refreshCounter + 1,
      timeRange: timeData.timeRange,
      timeInfo: timeData.timeInfo,
    });
  };

  onRender = () => {
    console.log('onRender');
    this.setState({
      renderCounter: this.state.renderCounter + 1,
    });
  };

  get isVisible() {
    return !this.props.dashboard.otherPanelInFullscreen(this.props.panel);
  }

  render() {
<<<<<<< HEAD
    const { isEditing, isFullscreen, panel, dashboard } = this.props;
    const { refreshCounter, timeRange, renderCounter } = this.state;
=======
    const { panel, dashboard } = this.props;
    const { refreshCounter, timeRange, timeInfo, renderCounter } = this.state;
>>>>>>> 3ce7197c

    const { datasource, targets } = panel;
    const PanelComponent = this.props.component;

    console.log('panelChrome render');
    return (
<<<<<<< HEAD
      <div className="panel-container">
        <PanelHeader panel={panel} dashboard={dashboard} isEditing={isEditing} isFullscreen={isFullscreen} />
        <div className="panel-content">
          <DataPanel
            datasource={datasource}
            queries={targets}
            timeRange={timeRange}
            isVisible={this.isVisible}
            refreshCounter={refreshCounter}
          >
            {({ loading, timeSeries }) => {
              console.log('panelcrome inner render');
              return (
                <PanelComponent
                  loading={loading}
                  timeSeries={timeSeries}
                  timeRange={timeRange}
                  options={panel.getOptions()}
                  renderCounter={renderCounter}
                />
              );
            }}
          </DataPanel>
        </div>
      </div>
=======
      <AutoSizer>
        {({ width, height }) => {
          if (width === 0) {
            return null;
          }

          return (
            <div className="panel-container panel-container--absolute">
              <PanelHeader panel={panel} dashboard={dashboard} timeInfo={timeInfo} />
              <DataPanel
                datasource={datasource}
                queries={targets}
                timeRange={timeRange}
                isVisible={this.isVisible}
                widthPixels={width}
                refreshCounter={refreshCounter}
              >
                {({ loading, timeSeries }) => {
                  return (
                    <div className="panel-content">
                      <PanelComponent
                        loading={loading}
                        timeSeries={timeSeries}
                        timeRange={timeRange}
                        options={panel.getOptions()}
                        width={width}
                        height={height - PANEL_HEADER_HEIGHT}
                        renderCounter={renderCounter}
                      />
                    </div>
                  );
                }}
              </DataPanel>
            </div>
          );
        }}
      </AutoSizer>
>>>>>>> 3ce7197c
    );
  }
}<|MERGE_RESOLUTION|>--- conflicted
+++ resolved
@@ -83,46 +83,14 @@
   }
 
   render() {
-<<<<<<< HEAD
     const { isEditing, isFullscreen, panel, dashboard } = this.props;
-    const { refreshCounter, timeRange, renderCounter } = this.state;
-=======
-    const { panel, dashboard } = this.props;
     const { refreshCounter, timeRange, timeInfo, renderCounter } = this.state;
->>>>>>> 3ce7197c
 
     const { datasource, targets } = panel;
     const PanelComponent = this.props.component;
 
     console.log('panelChrome render');
     return (
-<<<<<<< HEAD
-      <div className="panel-container">
-        <PanelHeader panel={panel} dashboard={dashboard} isEditing={isEditing} isFullscreen={isFullscreen} />
-        <div className="panel-content">
-          <DataPanel
-            datasource={datasource}
-            queries={targets}
-            timeRange={timeRange}
-            isVisible={this.isVisible}
-            refreshCounter={refreshCounter}
-          >
-            {({ loading, timeSeries }) => {
-              console.log('panelcrome inner render');
-              return (
-                <PanelComponent
-                  loading={loading}
-                  timeSeries={timeSeries}
-                  timeRange={timeRange}
-                  options={panel.getOptions()}
-                  renderCounter={renderCounter}
-                />
-              );
-            }}
-          </DataPanel>
-        </div>
-      </div>
-=======
       <AutoSizer>
         {({ width, height }) => {
           if (width === 0) {
@@ -131,7 +99,13 @@
 
           return (
             <div className="panel-container panel-container--absolute">
-              <PanelHeader panel={panel} dashboard={dashboard} timeInfo={timeInfo} />
+              <PanelHeader
+                panel={panel}
+                dashboard={dashboard}
+                isEditing={isEditing}
+                isFullscreen={isFullscreen}
+                timeInfo={timeInfo}
+              />
               <DataPanel
                 datasource={datasource}
                 queries={targets}
@@ -160,7 +134,6 @@
           );
         }}
       </AutoSizer>
->>>>>>> 3ce7197c
     );
   }
 }